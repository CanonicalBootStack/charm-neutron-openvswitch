--- conflicted
+++ resolved
@@ -4,13 +4,7 @@
 from base64 import b64decode
 from subprocess import check_call
 
-<<<<<<< HEAD
-from subprocess import (
-    check_call
-)
-=======
 import six
->>>>>>> 877e6de7
 
 from charmhelpers.fetch import (
     apt_install,
@@ -34,20 +28,12 @@
     ERROR,
 )
 
-<<<<<<< HEAD
-from charmhelpers.core.host import (
-    mkdir,
-    write_file
-)
-
-=======
 from charmhelpers.core.sysctl import create as sysctl_create
 
 from charmhelpers.core.host import (
     mkdir,
     write_file,
 )
->>>>>>> 877e6de7
 from charmhelpers.contrib.hahelpers.cluster import (
     determine_apache_port,
     determine_api_port,
@@ -62,27 +48,15 @@
 from charmhelpers.contrib.openstack.neutron import (
     neutron_plugin_attribute,
 )
-<<<<<<< HEAD
-
-=======
->>>>>>> 877e6de7
 from charmhelpers.contrib.network.ip import (
     get_address_in_network,
     get_ipv6_addr,
     get_netmask_for_address,
     format_ipv6_addr,
-<<<<<<< HEAD
-    is_address_in_network
-)
-=======
     is_address_in_network,
 )
 from charmhelpers.contrib.openstack.utils import get_host_ip
->>>>>>> 877e6de7
-
-from charmhelpers.contrib.openstack.utils import (
-    get_host_ip,
-)
+
 CA_CERT_PATH = '/usr/local/share/ca-certificates/keystone_juju_ca_cert.crt'
 ADDRESS_TYPES = ['admin', 'internal', 'public']
 
@@ -299,22 +273,6 @@
                 serv_host = format_ipv6_addr(serv_host) or serv_host
                 auth_host = rdata.get('auth_host')
                 auth_host = format_ipv6_addr(auth_host) or auth_host
-<<<<<<< HEAD
-
-                ctxt = {
-                    'service_port': rdata.get('service_port'),
-                    'service_host': serv_host,
-                    'auth_host': auth_host,
-                    'auth_port': rdata.get('auth_port'),
-                    'admin_tenant_name': rdata.get('service_tenant'),
-                    'admin_user': rdata.get('service_username'),
-                    'admin_password': rdata.get('service_password'),
-                    'service_protocol':
-                    rdata.get('service_protocol') or 'http',
-                    'auth_protocol':
-                    rdata.get('auth_protocol') or 'http',
-                }
-=======
                 svc_protocol = rdata.get('service_protocol') or 'http'
                 auth_protocol = rdata.get('auth_protocol') or 'http'
                 ctxt = {'service_port': rdata.get('service_port'),
@@ -326,7 +284,6 @@
                         'admin_password': rdata.get('service_password'),
                         'service_protocol': svc_protocol,
                         'auth_protocol': auth_protocol}
->>>>>>> 877e6de7
                 if context_complete(ctxt):
                     # NOTE(jamespage) this is required for >= icehouse
                     # so a missing value just indicates keystone needs
@@ -376,10 +333,7 @@
                     host = relation_get('private-address', rid=rid, unit=unit)
                     host = format_ipv6_addr(host) or host
                     ctxt['rabbitmq_host'] = host
-<<<<<<< HEAD
-=======
-
->>>>>>> 877e6de7
+
                 ctxt.update({
                     'rabbitmq_user': username,
                     'rabbitmq_password': relation_get('password', rid=rid,
@@ -425,13 +379,9 @@
                     host = relation_get('private-address', rid=rid, unit=unit)
                     host = format_ipv6_addr(host) or host
                     rabbitmq_hosts.append(host)
-<<<<<<< HEAD
-                ctxt['rabbitmq_hosts'] = ','.join(rabbitmq_hosts)
-=======
 
                 ctxt['rabbitmq_hosts'] = ','.join(sorted(rabbitmq_hosts))
 
->>>>>>> 877e6de7
         if not context_complete(ctxt):
             return {}
 
@@ -455,17 +405,11 @@
             for unit in related_units(rid):
                 auth = relation_get('auth', rid=rid, unit=unit)
                 key = relation_get('key', rid=rid, unit=unit)
-<<<<<<< HEAD
-                ceph_addr = \
-                    relation_get('ceph-public-address', rid=rid, unit=unit) or \
-                    relation_get('private-address', rid=rid, unit=unit)
-=======
                 ceph_pub_addr = relation_get('ceph-public-address', rid=rid,
                                              unit=unit)
                 unit_priv_addr = relation_get('private-address', rid=rid,
                                               unit=unit)
                 ceph_addr = ceph_pub_addr or unit_priv_addr
->>>>>>> 877e6de7
                 ceph_addr = format_ipv6_addr(ceph_addr) or ceph_addr
                 mon_hosts.append(ceph_addr)
 
@@ -482,9 +426,6 @@
 
         ensure_packages(['ceph-common'])
         return ctxt
-
-
-ADDRESS_TYPES = ['admin', 'internal', 'public']
 
 
 class HAProxyContext(OSContextGenerator):
@@ -501,36 +442,6 @@
         if not relation_ids('cluster') and not self.singlenode_mode:
             return {}
 
-<<<<<<< HEAD
-        l_unit = local_unit().replace('/', '-')
-
-        if config('prefer-ipv6'):
-            addr = get_ipv6_addr(exc_list=[config('vip')])[0]
-        else:
-            addr = get_host_ip(unit_get('private-address'))
-
-        cluster_hosts = {}
-
-        # NOTE(jamespage): build out map of configured network endpoints
-        # and associated backends
-        for addr_type in ADDRESS_TYPES:
-            laddr = get_address_in_network(
-                config('os-{}-network'.format(addr_type)))
-            if laddr:
-                cluster_hosts[laddr] = {}
-                cluster_hosts[laddr]['network'] = "{}/{}".format(
-                    laddr,
-                    get_netmask_for_address(laddr)
-                )
-                cluster_hosts[laddr]['backends'] = {}
-                cluster_hosts[laddr]['backends'][l_unit] = laddr
-                for rid in relation_ids('cluster'):
-                    for unit in related_units(rid):
-                        _unit = unit.replace('/', '-')
-                        _laddr = relation_get('{}-address'.format(addr_type),
-                                              rid=rid, unit=unit)
-                        if _laddr:
-=======
         if config('prefer-ipv6'):
             addr = get_ipv6_addr(exc_list=[config('vip')])[0]
         else:
@@ -555,35 +466,11 @@
                                               rid=rid, unit=unit)
                         if _laddr:
                             _unit = unit.replace('/', '-')
->>>>>>> 877e6de7
                             cluster_hosts[laddr]['backends'][_unit] = _laddr
 
         # NOTE(jamespage) no split configurations found, just use
         # private addresses
         if not cluster_hosts:
-<<<<<<< HEAD
-            cluster_hosts[addr] = {}
-            cluster_hosts[addr]['network'] = "{}/{}".format(
-                addr,
-                get_netmask_for_address(addr)
-            )
-            cluster_hosts[addr]['backends'] = {}
-            cluster_hosts[addr]['backends'][l_unit] = addr
-            for rid in relation_ids('cluster'):
-                for unit in related_units(rid):
-                    _unit = unit.replace('/', '-')
-                    _laddr = relation_get('private-address',
-                                          rid=rid, unit=unit)
-                    if _laddr:
-                        cluster_hosts[addr]['backends'][_unit] = _laddr
-
-        ctxt = {
-            'frontends': cluster_hosts,
-        }
-
-        if config('haproxy-server-timeout'):
-            ctxt['haproxy_server_timeout'] = config('haproxy-server-timeout')
-=======
             netmask = get_netmask_for_address(addr)
             cluster_hosts[addr] = {'network': "{}/{}".format(addr, netmask),
                                    'backends': {l_unit: addr}}
@@ -600,7 +487,6 @@
         if config('haproxy-server-timeout'):
             ctxt['haproxy_server_timeout'] = config('haproxy-server-timeout')
 
->>>>>>> 877e6de7
         if config('haproxy-client-timeout'):
             ctxt['haproxy_client_timeout'] = config('haproxy-client-timeout')
 
@@ -614,15 +500,6 @@
             ctxt['stat_port'] = ':8888'
 
         for frontend in cluster_hosts:
-<<<<<<< HEAD
-            if len(cluster_hosts[frontend]['backends']) > 1:
-                # Enable haproxy when we have enough peers.
-                log('Ensuring haproxy enabled in /etc/default/haproxy.')
-                with open('/etc/default/haproxy', 'w') as out:
-                    out.write('ENABLED=1\n')
-                return ctxt
-        log('HAProxy context is incomplete, this unit has no peers.')
-=======
             if (len(cluster_hosts[frontend]['backends']) > 1 or
                     self.singlenode_mode):
                 # Enable haproxy when we have enough peers.
@@ -635,7 +512,6 @@
 
         log('HAProxy context is incomplete, this unit has no peers.',
             level=INFO)
->>>>>>> 877e6de7
         return {}
 
 
@@ -698,10 +574,7 @@
         else:
             cert_filename = 'cert'
             key_filename = 'key'
-<<<<<<< HEAD
-=======
-
->>>>>>> 877e6de7
+
         write_file(path=os.path.join(ssl_dir, cert_filename),
                    content=b64decode(cert))
         write_file(path=os.path.join(ssl_dir, key_filename),
@@ -713,12 +586,8 @@
             install_ca_cert(b64decode(ca_cert))
 
     def canonical_names(self):
-<<<<<<< HEAD
-        '''Figure out which canonical names clients will access this service'''
-=======
         """Figure out which canonical names clients will access this service.
         """
->>>>>>> 877e6de7
         cns = []
         for r_id in relation_ids('identity-service'):
             for unit in related_units(r_id):
@@ -726,9 +595,6 @@
                 for k in rdata:
                     if k.startswith('ssl_key_'):
                         cns.append(k.lstrip('ssl_key_'))
-<<<<<<< HEAD
-        return list(set(cns))
-=======
 
         return sorted(list(set(cns)))
 
@@ -775,7 +641,6 @@
                 addresses.append((addr, addr))
 
         return sorted(addresses)
->>>>>>> 877e6de7
 
     def __call__(self):
         if isinstance(self.external_ports, six.string_types):
@@ -787,60 +652,23 @@
         self.configure_ca()
         self.enable_modules()
 
-<<<<<<< HEAD
-        ctxt = {
-            'namespace': self.service_namespace,
-            'endpoints': [],
-            'ext_ports': []
-        }
-=======
         ctxt = {'namespace': self.service_namespace,
                 'endpoints': [],
                 'ext_ports': []}
->>>>>>> 877e6de7
 
         for cn in self.canonical_names():
             self.configure_cert(cn)
 
-<<<<<<< HEAD
-        addresses = []
-        vips = []
-        if config('vip'):
-            vips = config('vip').split()
-
-        for network_type in ['os-internal-network',
-                             'os-admin-network',
-                             'os-public-network']:
-            address = get_address_in_network(config(network_type),
-                                             unit_get('private-address'))
-            if len(vips) > 0 and is_clustered():
-                for vip in vips:
-                    if is_address_in_network(config(network_type),
-                                             vip):
-                        addresses.append((address, vip))
-                        break
-            elif is_clustered():
-                addresses.append((address, config('vip')))
-            else:
-                addresses.append((address, address))
-
-        for address, endpoint in set(addresses):
-=======
         addresses = self.get_network_addresses()
         for address, endpoint in sorted(set(addresses)):
->>>>>>> 877e6de7
             for api_port in self.external_ports:
                 ext_port = determine_apache_port(api_port)
                 int_port = determine_api_port(api_port)
                 portmap = (address, endpoint, int(ext_port), int(int_port))
                 ctxt['endpoints'].append(portmap)
                 ctxt['ext_ports'].append(int(ext_port))
-<<<<<<< HEAD
-        ctxt['ext_ports'] = list(set(ctxt['ext_ports']))
-=======
 
         ctxt['ext_ports'] = sorted(list(set(ctxt['ext_ports'])))
->>>>>>> 877e6de7
         return ctxt
 
 
@@ -986,12 +814,6 @@
 class OSConfigFlagContext(OSContextGenerator):
     """Provides support for user-defined config flags.
 
-<<<<<<< HEAD
-    """
-    Responsible for adding user-defined config-flags in charm config to a
-    template context.
-
-=======
     Users can define a comma-seperated list of key=value pairs
     in the charm configuration and apply them at any point in
     any file by using a template flag.
@@ -1001,21 +823,10 @@
     template flag name, allowing for multiple template flags
     (sections) within the same context.
 
->>>>>>> 877e6de7
     NOTE: the value of config-flags may be a comma-separated list of
           key=value pairs and some Openstack config files support
           comma-separated lists as values.
     """
-<<<<<<< HEAD
-
-    def __call__(self):
-        config_flags = config('config-flags')
-        if not config_flags:
-            return {}
-
-        flags = config_flags_parser(config_flags)
-        return {'user_config_flags': flags}
-=======
 
     def __init__(self, charm_flag='config-flags',
                  template_flag='user_config_flags'):
@@ -1035,7 +846,6 @@
 
         return {self._template_flag:
                 config_flags_parser(config_flags)}
->>>>>>> 877e6de7
 
 
 class SubordinateConfigContext(OSContextGenerator):
@@ -1145,27 +955,10 @@
         return ctxt
 
 
-class LogLevelContext(OSContextGenerator):
-
-    def __call__(self):
-        ctxt = {}
-        ctxt['debug'] = \
-            False if config('debug') is None else config('debug')
-        ctxt['verbose'] = \
-            False if config('verbose') is None else config('verbose')
-        return ctxt
-
-
 class SyslogContext(OSContextGenerator):
 
     def __call__(self):
-<<<<<<< HEAD
-        ctxt = {
-            'use_syslog': config('use-syslog')
-        }
-=======
         ctxt = {'use_syslog': config('use-syslog')}
->>>>>>> 877e6de7
         return ctxt
 
 
@@ -1173,19 +966,9 @@
 
     def __call__(self):
         if config('prefer-ipv6'):
-<<<<<<< HEAD
-            return {
-                'bind_host': '::'
-            }
-        else:
-            return {
-                'bind_host': '0.0.0.0'
-            }
-=======
             return {'bind_host': '::'}
         else:
             return {'bind_host': '0.0.0.0'}
->>>>>>> 877e6de7
 
 
 class WorkerConfigContext(OSContextGenerator):
@@ -1197,22 +980,12 @@
         except ImportError:
             apt_install('python-psutil', fatal=True)
             from psutil import NUM_CPUS
-<<<<<<< HEAD
-        return NUM_CPUS
-
-    def __call__(self):
-        multiplier = config('worker-multiplier') or 1
-        ctxt = {
-            "workers": self.num_cpus * multiplier
-        }
-=======
 
         return NUM_CPUS
 
     def __call__(self):
         multiplier = config('worker-multiplier') or 0
         ctxt = {"workers": self.num_cpus * multiplier}
->>>>>>> 877e6de7
         return ctxt
 
 
@@ -1226,38 +999,21 @@
                     for unit in related_units(rid):
                         ctxt['zmq_nonce'] = relation_get('nonce', unit, rid)
                         ctxt['zmq_host'] = relation_get('host', unit, rid)
-<<<<<<< HEAD
-=======
-
->>>>>>> 877e6de7
+
         return ctxt
 
 
 class NotificationDriverContext(OSContextGenerator):
 
-<<<<<<< HEAD
-    def __init__(self, zmq_relation='zeromq-configuration', amqp_relation='amqp'):
-        """
-        :param zmq_relation   : Name of Zeromq relation to check
-=======
     def __init__(self, zmq_relation='zeromq-configuration',
                  amqp_relation='amqp'):
         """
         :param zmq_relation: Name of Zeromq relation to check
->>>>>>> 877e6de7
         """
         self.zmq_relation = zmq_relation
         self.amqp_relation = amqp_relation
 
     def __call__(self):
-<<<<<<< HEAD
-        ctxt = {
-            'notifications': 'False',
-        }
-        if is_relation_made(self.amqp_relation):
-            ctxt['notifications'] = "True"
-        return ctxt
-=======
         ctxt = {'notifications': 'False'}
         if is_relation_made(self.amqp_relation):
             ctxt['notifications'] = "True"
@@ -1273,5 +1029,4 @@
         if sysctl_dict:
             sysctl_create(sysctl_dict,
                           '/etc/sysctl.d/50-{0}.conf'.format(charm_name()))
-        return {'sysctl': sysctl_dict}
->>>>>>> 877e6de7
+        return {'sysctl': sysctl_dict}