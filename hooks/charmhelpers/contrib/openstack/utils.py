#!/usr/bin/python

# Copyright 2014-2015 Canonical Limited.
#
# This file is part of charm-helpers.
#
# charm-helpers is free software: you can redistribute it and/or modify
# it under the terms of the GNU Lesser General Public License version 3 as
# published by the Free Software Foundation.
#
# charm-helpers is distributed in the hope that it will be useful,
# but WITHOUT ANY WARRANTY; without even the implied warranty of
# MERCHANTABILITY or FITNESS FOR A PARTICULAR PURPOSE.  See the
# GNU Lesser General Public License for more details.
#
# You should have received a copy of the GNU Lesser General Public License
# along with charm-helpers.  If not, see <http://www.gnu.org/licenses/>.

# Common python helper functions used for OpenStack charms.
from collections import OrderedDict
from functools import wraps

import subprocess
import json
import os
import socket
import sys

import six
import yaml

from charmhelpers.core.hookenv import (
    config,
    log as juju_log,
    charm_dir,
    INFO,
    relation_ids,
    relation_set
)

from charmhelpers.contrib.storage.linux.lvm import (
    deactivate_lvm_volume_group,
    is_lvm_physical_volume,
    remove_lvm_physical_volume,
)

from charmhelpers.contrib.network.ip import (
    get_ipv6_addr
)

from charmhelpers.core.host import lsb_release, mounts, umount
from charmhelpers.fetch import apt_install, apt_cache, install_remote
from charmhelpers.contrib.python.packages import pip_install
from charmhelpers.contrib.storage.linux.utils import is_block_device, zap_disk
from charmhelpers.contrib.storage.linux.loopback import ensure_loopback_device

CLOUD_ARCHIVE_URL = "http://ubuntu-cloud.archive.canonical.com/ubuntu"
CLOUD_ARCHIVE_KEY_ID = '5EDB1B62EC4926EA'

DISTRO_PROPOSED = ('deb http://archive.ubuntu.com/ubuntu/ %s-proposed '
                   'restricted main multiverse universe')


UBUNTU_OPENSTACK_RELEASE = OrderedDict([
    ('oneiric', 'diablo'),
    ('precise', 'essex'),
    ('quantal', 'folsom'),
    ('raring', 'grizzly'),
    ('saucy', 'havana'),
    ('trusty', 'icehouse'),
    ('utopic', 'juno'),
    ('vivid', 'kilo'),
])


OPENSTACK_CODENAMES = OrderedDict([
    ('2011.2', 'diablo'),
    ('2012.1', 'essex'),
    ('2012.2', 'folsom'),
    ('2013.1', 'grizzly'),
    ('2013.2', 'havana'),
    ('2014.1', 'icehouse'),
    ('2014.2', 'juno'),
    ('2015.1', 'kilo'),
])

# The ugly duckling
SWIFT_CODENAMES = OrderedDict([
    ('1.4.3', 'diablo'),
    ('1.4.8', 'essex'),
    ('1.7.4', 'folsom'),
    ('1.8.0', 'grizzly'),
    ('1.7.7', 'grizzly'),
    ('1.7.6', 'grizzly'),
    ('1.10.0', 'havana'),
    ('1.9.1', 'havana'),
    ('1.9.0', 'havana'),
    ('1.13.1', 'icehouse'),
    ('1.13.0', 'icehouse'),
    ('1.12.0', 'icehouse'),
    ('1.11.0', 'icehouse'),
    ('2.0.0', 'juno'),
    ('2.1.0', 'juno'),
    ('2.2.0', 'juno'),
    ('2.2.1', 'kilo'),
<<<<<<< HEAD
=======
    ('2.2.2', 'kilo'),
>>>>>>> 6c5ac84c
])

DEFAULT_LOOPBACK_SIZE = '5G'


def error_out(msg):
    juju_log("FATAL ERROR: %s" % msg, level='ERROR')
    sys.exit(1)


def get_os_codename_install_source(src):
    '''Derive OpenStack release codename from a given installation source.'''
    ubuntu_rel = lsb_release()['DISTRIB_CODENAME']
    rel = ''
    if src is None:
        return rel
    if src in ['distro', 'distro-proposed']:
        try:
            rel = UBUNTU_OPENSTACK_RELEASE[ubuntu_rel]
        except KeyError:
            e = 'Could not derive openstack release for '\
                'this Ubuntu release: %s' % ubuntu_rel
            error_out(e)
        return rel

    if src.startswith('cloud:'):
        ca_rel = src.split(':')[1]
        ca_rel = ca_rel.split('%s-' % ubuntu_rel)[1].split('/')[0]
        return ca_rel

    # Best guess match based on deb string provided
    if src.startswith('deb') or src.startswith('ppa'):
        for k, v in six.iteritems(OPENSTACK_CODENAMES):
            if v in src:
                return v


def get_os_version_install_source(src):
    codename = get_os_codename_install_source(src)
    return get_os_version_codename(codename)


def get_os_codename_version(vers):
    '''Determine OpenStack codename from version number.'''
    try:
        return OPENSTACK_CODENAMES[vers]
    except KeyError:
        e = 'Could not determine OpenStack codename for version %s' % vers
        error_out(e)


def get_os_version_codename(codename):
    '''Determine OpenStack version number from codename.'''
    for k, v in six.iteritems(OPENSTACK_CODENAMES):
        if v == codename:
            return k
    e = 'Could not derive OpenStack version for '\
        'codename: %s' % codename
    error_out(e)


def get_os_codename_package(package, fatal=True):
    '''Derive OpenStack release codename from an installed package.'''
    import apt_pkg as apt

    cache = apt_cache()

    try:
        pkg = cache[package]
    except:
        if not fatal:
            return None
        # the package is unknown to the current apt cache.
        e = 'Could not determine version of package with no installation '\
            'candidate: %s' % package
        error_out(e)

    if not pkg.current_ver:
        if not fatal:
            return None
        # package is known, but no version is currently installed.
        e = 'Could not determine version of uninstalled package: %s' % package
        error_out(e)

    vers = apt.upstream_version(pkg.current_ver.ver_str)

    try:
        if 'swift' in pkg.name:
            swift_vers = vers[:5]
            if swift_vers not in SWIFT_CODENAMES:
                # Deal with 1.10.0 upward
                swift_vers = vers[:6]
            return SWIFT_CODENAMES[swift_vers]
        else:
            vers = vers[:6]
            return OPENSTACK_CODENAMES[vers]
    except KeyError:
        e = 'Could not determine OpenStack codename for version %s' % vers
        error_out(e)


def get_os_version_package(pkg, fatal=True):
    '''Derive OpenStack version number from an installed package.'''
    codename = get_os_codename_package(pkg, fatal=fatal)

    if not codename:
        return None

    if 'swift' in pkg:
        vers_map = SWIFT_CODENAMES
    else:
        vers_map = OPENSTACK_CODENAMES

    for version, cname in six.iteritems(vers_map):
        if cname == codename:
            return version
    # e = "Could not determine OpenStack version for package: %s" % pkg
    # error_out(e)


os_rel = None


def os_release(package, base='essex'):
    '''
    Returns OpenStack release codename from a cached global.
    If the codename can not be determined from either an installed package or
    the installation source, the earliest release supported by the charm should
    be returned.
    '''
    global os_rel
    if os_rel:
        return os_rel
    os_rel = (get_os_codename_package(package, fatal=False) or
              get_os_codename_install_source(config('openstack-origin')) or
              base)
    return os_rel


def import_key(keyid):
    cmd = "apt-key adv --keyserver hkp://keyserver.ubuntu.com:80 " \
          "--recv-keys %s" % keyid
    try:
        subprocess.check_call(cmd.split(' '))
    except subprocess.CalledProcessError:
        error_out("Error importing repo key %s" % keyid)


def configure_installation_source(rel):
    '''Configure apt installation source.'''
    if rel == 'distro':
        return
    elif rel == 'distro-proposed':
        ubuntu_rel = lsb_release()['DISTRIB_CODENAME']
        with open('/etc/apt/sources.list.d/juju_deb.list', 'w') as f:
            f.write(DISTRO_PROPOSED % ubuntu_rel)
    elif rel[:4] == "ppa:":
        src = rel
        subprocess.check_call(["add-apt-repository", "-y", src])
    elif rel[:3] == "deb":
        l = len(rel.split('|'))
        if l == 2:
            src, key = rel.split('|')
            juju_log("Importing PPA key from keyserver for %s" % src)
            import_key(key)
        elif l == 1:
            src = rel
        with open('/etc/apt/sources.list.d/juju_deb.list', 'w') as f:
            f.write(src)
    elif rel[:6] == 'cloud:':
        ubuntu_rel = lsb_release()['DISTRIB_CODENAME']
        rel = rel.split(':')[1]
        u_rel = rel.split('-')[0]
        ca_rel = rel.split('-')[1]

        if u_rel != ubuntu_rel:
            e = 'Cannot install from Cloud Archive pocket %s on this Ubuntu '\
                'version (%s)' % (ca_rel, ubuntu_rel)
            error_out(e)

        if 'staging' in ca_rel:
            # staging is just a regular PPA.
            os_rel = ca_rel.split('/')[0]
            ppa = 'ppa:ubuntu-cloud-archive/%s-staging' % os_rel
            cmd = 'add-apt-repository -y %s' % ppa
            subprocess.check_call(cmd.split(' '))
            return

        # map charm config options to actual archive pockets.
        pockets = {
            'folsom': 'precise-updates/folsom',
            'folsom/updates': 'precise-updates/folsom',
            'folsom/proposed': 'precise-proposed/folsom',
            'grizzly': 'precise-updates/grizzly',
            'grizzly/updates': 'precise-updates/grizzly',
            'grizzly/proposed': 'precise-proposed/grizzly',
            'havana': 'precise-updates/havana',
            'havana/updates': 'precise-updates/havana',
            'havana/proposed': 'precise-proposed/havana',
            'icehouse': 'precise-updates/icehouse',
            'icehouse/updates': 'precise-updates/icehouse',
            'icehouse/proposed': 'precise-proposed/icehouse',
            'juno': 'trusty-updates/juno',
            'juno/updates': 'trusty-updates/juno',
            'juno/proposed': 'trusty-proposed/juno',
            'kilo': 'trusty-updates/kilo',
            'kilo/updates': 'trusty-updates/kilo',
            'kilo/proposed': 'trusty-proposed/kilo',
        }

        try:
            pocket = pockets[ca_rel]
        except KeyError:
            e = 'Invalid Cloud Archive release specified: %s' % rel
            error_out(e)

        src = "deb %s %s main" % (CLOUD_ARCHIVE_URL, pocket)
        apt_install('ubuntu-cloud-keyring', fatal=True)

        with open('/etc/apt/sources.list.d/cloud-archive.list', 'w') as f:
            f.write(src)
    else:
        error_out("Invalid openstack-release specified: %s" % rel)


def save_script_rc(script_path="scripts/scriptrc", **env_vars):
    """
    Write an rc file in the charm-delivered directory containing
    exported environment variables provided by env_vars. Any charm scripts run
    outside the juju hook environment can source this scriptrc to obtain
    updated config information necessary to perform health checks or
    service changes.
    """
    juju_rc_path = "%s/%s" % (charm_dir(), script_path)
    if not os.path.exists(os.path.dirname(juju_rc_path)):
        os.mkdir(os.path.dirname(juju_rc_path))
    with open(juju_rc_path, 'wb') as rc_script:
        rc_script.write(
            "#!/bin/bash\n")
        [rc_script.write('export %s=%s\n' % (u, p))
         for u, p in six.iteritems(env_vars) if u != "script_path"]


def openstack_upgrade_available(package):
    """
    Determines if an OpenStack upgrade is available from installation
    source, based on version of installed package.

    :param package: str: Name of installed package.

    :returns: bool:    : Returns True if configured installation source offers
                         a newer version of package.

    """

    import apt_pkg as apt
    src = config('openstack-origin')
    cur_vers = get_os_version_package(package)
    available_vers = get_os_version_install_source(src)
    apt.init()
    return apt.version_compare(available_vers, cur_vers) == 1


def ensure_block_device(block_device):
    '''
    Confirm block_device, create as loopback if necessary.

    :param block_device: str: Full path of block device to ensure.

    :returns: str: Full path of ensured block device.
    '''
    _none = ['None', 'none', None]
    if (block_device in _none):
        error_out('prepare_storage(): Missing required input: block_device=%s.'
                  % block_device)

    if block_device.startswith('/dev/'):
        bdev = block_device
    elif block_device.startswith('/'):
        _bd = block_device.split('|')
        if len(_bd) == 2:
            bdev, size = _bd
        else:
            bdev = block_device
            size = DEFAULT_LOOPBACK_SIZE
        bdev = ensure_loopback_device(bdev, size)
    else:
        bdev = '/dev/%s' % block_device

    if not is_block_device(bdev):
        error_out('Failed to locate valid block device at %s' % bdev)

    return bdev


def clean_storage(block_device):
    '''
    Ensures a block device is clean.  That is:
        - unmounted
        - any lvm volume groups are deactivated
        - any lvm physical device signatures removed
        - partition table wiped

    :param block_device: str: Full path to block device to clean.
    '''
    for mp, d in mounts():
        if d == block_device:
            juju_log('clean_storage(): %s is mounted @ %s, unmounting.' %
                     (d, mp), level=INFO)
            umount(mp, persist=True)

    if is_lvm_physical_volume(block_device):
        deactivate_lvm_volume_group(block_device)
        remove_lvm_physical_volume(block_device)
    else:
        zap_disk(block_device)


def is_ip(address):
    """
    Returns True if address is a valid IP address.
    """
    try:
        # Test to see if already an IPv4 address
        socket.inet_aton(address)
        return True
    except socket.error:
        return False


def ns_query(address):
    try:
        import dns.resolver
    except ImportError:
        apt_install('python-dnspython')
        import dns.resolver

    if isinstance(address, dns.name.Name):
        rtype = 'PTR'
    elif isinstance(address, six.string_types):
        rtype = 'A'
    else:
        return None

    answers = dns.resolver.query(address, rtype)
    if answers:
        return str(answers[0])
    return None


def get_host_ip(hostname):
    """
    Resolves the IP for a given hostname, or returns
    the input if it is already an IP.
    """
    if is_ip(hostname):
        return hostname

    return ns_query(hostname)


def get_hostname(address, fqdn=True):
    """
    Resolves hostname for given IP, or returns the input
    if it is already a hostname.
    """
    if is_ip(address):
        try:
            import dns.reversename
        except ImportError:
            apt_install('python-dnspython')
            import dns.reversename

        rev = dns.reversename.from_address(address)
        result = ns_query(rev)
        if not result:
            return None
    else:
        result = address

    if fqdn:
        # strip trailing .
        if result.endswith('.'):
            return result[:-1]
        else:
            return result
    else:
        return result.split('.')[0]


def get_matchmaker_map(mm_file='/etc/oslo/matchmaker_ring.json'):
    mm_map = {}
    if os.path.isfile(mm_file):
        with open(mm_file, 'r') as f:
            mm_map = json.load(f)
    return mm_map


def sync_db_with_multi_ipv6_addresses(database, database_user,
                                      relation_prefix=None):
    hosts = get_ipv6_addr(dynamic_only=False)

    kwargs = {'database': database,
              'username': database_user,
              'hostname': json.dumps(hosts)}

    if relation_prefix:
        for key in list(kwargs.keys()):
            kwargs["%s_%s" % (relation_prefix, key)] = kwargs[key]
            del kwargs[key]

    for rid in relation_ids('shared-db'):
        relation_set(relation_id=rid, **kwargs)


def os_requires_version(ostack_release, pkg):
    """
    Decorator for hook to specify minimum supported release
    """
    def wrap(f):
        @wraps(f)
        def wrapped_f(*args):
            if os_release(pkg) < ostack_release:
                raise Exception("This hook is not supported on releases"
                                " before %s" % ostack_release)
            f(*args)
        return wrapped_f
    return wrap


def git_install_requested():
    """Returns true if openstack-origin-git is specified."""
    return config('openstack-origin-git') != "None"


requirements_dir = None


def git_clone_and_install(file_name, core_project):
    """Clone/install all OpenStack repos specified in yaml config file."""
    global requirements_dir

    if file_name == "None":
        return

    yaml_file = os.path.join(charm_dir(), file_name)

    # clone/install the requirements project first
    installed = _git_clone_and_install_subset(yaml_file,
                                              whitelist=['requirements'])
    if 'requirements' not in installed:
        error_out('requirements git repository must be specified')

    # clone/install all other projects except requirements and the core project
    blacklist = ['requirements', core_project]
    _git_clone_and_install_subset(yaml_file, blacklist=blacklist,
                                  update_requirements=True)

    # clone/install the core project
    whitelist = [core_project]
    installed = _git_clone_and_install_subset(yaml_file, whitelist=whitelist,
                                              update_requirements=True)
    if core_project not in installed:
        error_out('{} git repository must be specified'.format(core_project))


def _git_clone_and_install_subset(yaml_file, whitelist=[], blacklist=[],
                                  update_requirements=False):
    """Clone/install subset of OpenStack repos specified in yaml config file."""
    global requirements_dir
    installed = []

    with open(yaml_file, 'r') as fd:
        projects = yaml.load(fd)
        for proj, val in projects.items():
            # The project subset is chosen based on the following 3 rules:
            # 1) If project is in blacklist, we don't clone/install it, period.
            # 2) If whitelist is empty, we clone/install everything else.
            # 3) If whitelist is not empty, we clone/install everything in the
            #    whitelist.
            if proj in blacklist:
                continue
            if whitelist and proj not in whitelist:
                continue
            repo = val['repository']
            branch = val['branch']
            repo_dir = _git_clone_and_install_single(repo, branch,
                                                     update_requirements)
            if proj == 'requirements':
                requirements_dir = repo_dir
            installed.append(proj)
    return installed


def _git_clone_and_install_single(repo, branch, update_requirements=False):
    """Clone and install a single git repository."""
    dest_parent_dir = "/mnt/openstack-git/"
    dest_dir = os.path.join(dest_parent_dir, os.path.basename(repo))

    if not os.path.exists(dest_parent_dir):
        juju_log('Host dir not mounted at {}. '
                 'Creating directory there instead.'.format(dest_parent_dir))
        os.mkdir(dest_parent_dir)

    if not os.path.exists(dest_dir):
        juju_log('Cloning git repo: {}, branch: {}'.format(repo, branch))
        repo_dir = install_remote(repo, dest=dest_parent_dir, branch=branch)
    else:
        repo_dir = dest_dir

    if update_requirements:
        if not requirements_dir:
            error_out('requirements repo must be cloned before '
                      'updating from global requirements.')
        _git_update_requirements(repo_dir, requirements_dir)

    juju_log('Installing git repo from dir: {}'.format(repo_dir))
    pip_install(repo_dir)

    return repo_dir


def _git_update_requirements(package_dir, reqs_dir):
    """Update from global requirements.

       Update an OpenStack git directory's requirements.txt and
       test-requirements.txt from global-requirements.txt."""
    orig_dir = os.getcwd()
    os.chdir(reqs_dir)
    cmd = "python update.py {}".format(package_dir)
    try:
        subprocess.check_call(cmd.split(' '))
    except subprocess.CalledProcessError:
        package = os.path.basename(package_dir)
        error_out("Error updating {} from global-requirements.txt".format(package))
    os.chdir(orig_dir)<|MERGE_RESOLUTION|>--- conflicted
+++ resolved
@@ -103,10 +103,7 @@
     ('2.1.0', 'juno'),
     ('2.2.0', 'juno'),
     ('2.2.1', 'kilo'),
-<<<<<<< HEAD
-=======
     ('2.2.2', 'kilo'),
->>>>>>> 6c5ac84c
 ])
 
 DEFAULT_LOOPBACK_SIZE = '5G'
