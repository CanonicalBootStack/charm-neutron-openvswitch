#
# Copyright 2012 Canonical Ltd.
#
# This file is sourced from lp:openstack-charm-helpers
#
# Authors:
#  James Page <james.page@ubuntu.com>
#  Adam Gandelman <adamg@ubuntu.com>
#

import os
import shutil
import json
import time

from subprocess import (
    check_call,
    check_output,
    CalledProcessError,
)
from charmhelpers.core.hookenv import (
    relation_get,
    relation_ids,
    related_units,
    log,
    DEBUG,
    INFO,
    WARNING,
    ERROR,
)
from charmhelpers.core.host import (
    mount,
    mounts,
    service_start,
    service_stop,
    service_running,
    umount,
)
from charmhelpers.fetch import (
    apt_install,
)

KEYRING = '/etc/ceph/ceph.client.{}.keyring'
KEYFILE = '/etc/ceph/ceph.client.{}.key'

CEPH_CONF = """[global]
 auth supported = {auth}
 keyring = {keyring}
 mon host = {mon_hosts}
 log to syslog = {use_syslog}
 err to syslog = {use_syslog}
 clog to syslog = {use_syslog}
"""


def install():
    """Basic Ceph client installation."""
    ceph_dir = "/etc/ceph"
    if not os.path.exists(ceph_dir):
        os.mkdir(ceph_dir)

    apt_install('ceph-common', fatal=True)


def rbd_exists(service, pool, rbd_img):
    """Check to see if a RADOS block device exists."""
    try:
        out = check_output(['rbd', 'list', '--id',
                            service, '--pool', pool]).decode('UTF-8')
    except CalledProcessError:
        return False

    return rbd_img in out


def create_rbd_image(service, pool, image, sizemb):
    """Create a new RADOS block device."""
    cmd = ['rbd', 'create', image, '--size', str(sizemb), '--id', service,
           '--pool', pool]
    check_call(cmd)


def pool_exists(service, name):
    """Check to see if a RADOS pool already exists."""
    try:
        out = check_output(['rados', '--id', service,
                            'lspools']).decode('UTF-8')
    except CalledProcessError:
        return False

    return name in out


def get_osds(service):
    """Return a list of all Ceph Object Storage Daemons currently in the
    cluster.
    """
    version = ceph_version()
    if version and version >= '0.56':
        return json.loads(check_output(['ceph', '--id', service,
                                        'osd', 'ls',
                                        '--format=json']).decode('UTF-8'))

    return None


def create_pool(service, name, replicas=3):
<<<<<<< HEAD
    ''' Create a new RADOS pool '''
=======
    """Create a new RADOS pool."""
>>>>>>> 877e6de7
    if pool_exists(service, name):
        log("Ceph pool {} already exists, skipping creation".format(name),
            level=WARNING)
        return

    # Calculate the number of placement groups based
    # on upstream recommended best practices.
    osds = get_osds(service)
    if osds:
        pgnum = (len(osds) * 100 // replicas)
    else:
        # NOTE(james-page): Default to 200 for older ceph versions
        # which don't support OSD query from cli
        pgnum = 200

    cmd = ['ceph', '--id', service, 'osd', 'pool', 'create', name, str(pgnum)]
    check_call(cmd)

    cmd = ['ceph', '--id', service, 'osd', 'pool', 'set', name, 'size',
           str(replicas)]
    check_call(cmd)


def delete_pool(service, name):
    """Delete a RADOS pool from ceph."""
    cmd = ['ceph', '--id', service, 'osd', 'pool', 'delete', name,
           '--yes-i-really-really-mean-it']
    check_call(cmd)


def _keyfile_path(service):
    return KEYFILE.format(service)


def _keyring_path(service):
    return KEYRING.format(service)


def create_keyring(service, key):
    """Create a new Ceph keyring containing key."""
    keyring = _keyring_path(service)
    if os.path.exists(keyring):
        log('Ceph keyring exists at %s.' % keyring, level=WARNING)
        return

    cmd = ['ceph-authtool', keyring, '--create-keyring',
           '--name=client.{}'.format(service), '--add-key={}'.format(key)]
    check_call(cmd)
    log('Created new ceph keyring at %s.' % keyring, level=DEBUG)


def create_key_file(service, key):
    """Create a file containing key."""
    keyfile = _keyfile_path(service)
    if os.path.exists(keyfile):
        log('Keyfile exists at %s.' % keyfile, level=WARNING)
        return

    with open(keyfile, 'w') as fd:
        fd.write(key)

    log('Created new keyfile at %s.' % keyfile, level=INFO)


def get_ceph_nodes():
    """Query named relation 'ceph' to determine current nodes."""
    hosts = []
    for r_id in relation_ids('ceph'):
        for unit in related_units(r_id):
            hosts.append(relation_get('private-address', unit=unit, rid=r_id))

    return hosts


def configure(service, key, auth, use_syslog):
    """Perform basic configuration of Ceph."""
    create_keyring(service, key)
    create_key_file(service, key)
    hosts = get_ceph_nodes()
    with open('/etc/ceph/ceph.conf', 'w') as ceph_conf:
        ceph_conf.write(CEPH_CONF.format(auth=auth,
                                         keyring=_keyring_path(service),
                                         mon_hosts=",".join(map(str, hosts)),
                                         use_syslog=use_syslog))
    modprobe('rbd')


def image_mapped(name):
    """Determine whether a RADOS block device is mapped locally."""
    try:
        out = check_output(['rbd', 'showmapped']).decode('UTF-8')
    except CalledProcessError:
        return False

    return name in out


def map_block_storage(service, pool, image):
    """Map a RADOS block device for local use."""
    cmd = [
        'rbd',
        'map',
        '{}/{}'.format(pool, image),
        '--user',
        service,
        '--secret',
        _keyfile_path(service),
    ]
    check_call(cmd)


def filesystem_mounted(fs):
    """Determine whether a filesytems is already mounted."""
    return fs in [f for f, m in mounts()]


def make_filesystem(blk_device, fstype='ext4', timeout=10):
    """Make a new filesystem on the specified block device."""
    count = 0
    e_noent = os.errno.ENOENT
    while not os.path.exists(blk_device):
        if count >= timeout:
            log('Gave up waiting on block device %s' % blk_device,
                level=ERROR)
            raise IOError(e_noent, os.strerror(e_noent), blk_device)

        log('Waiting for block device %s to appear' % blk_device,
            level=DEBUG)
        count += 1
        time.sleep(1)
    else:
        log('Formatting block device %s as filesystem %s.' %
            (blk_device, fstype), level=INFO)
        check_call(['mkfs', '-t', fstype, blk_device])


def place_data_on_block_device(blk_device, data_src_dst):
    """Migrate data in data_src_dst to blk_device and then remount."""
    # mount block device into /mnt
    mount(blk_device, '/mnt')
    # copy data to /mnt
    copy_files(data_src_dst, '/mnt')
    # umount block device
    umount('/mnt')
    # Grab user/group ID's from original source
    _dir = os.stat(data_src_dst)
    uid = _dir.st_uid
    gid = _dir.st_gid
    # re-mount where the data should originally be
    # TODO: persist is currently a NO-OP in core.host
    mount(blk_device, data_src_dst, persist=True)
    # ensure original ownership of new mount.
    os.chown(data_src_dst, uid, gid)


# TODO: re-use
def modprobe(module):
    """Load a kernel module and configure for auto-load on reboot."""
    log('Loading kernel module', level=INFO)
    cmd = ['modprobe', module]
    check_call(cmd)
    with open('/etc/modules', 'r+') as modules:
        if module not in modules.read():
            modules.write(module)


def copy_files(src, dst, symlinks=False, ignore=None):
    """Copy files from src to dst."""
    for item in os.listdir(src):
        s = os.path.join(src, item)
        d = os.path.join(dst, item)
        if os.path.isdir(s):
            shutil.copytree(s, d, symlinks, ignore)
        else:
            shutil.copy2(s, d)


def ensure_ceph_storage(service, pool, rbd_img, sizemb, mount_point,
                        blk_device, fstype, system_services=[],
                        replicas=3):
<<<<<<< HEAD
    """
    NOTE: This function must only be called from a single service unit for
=======
    """NOTE: This function must only be called from a single service unit for
>>>>>>> 877e6de7
    the same rbd_img otherwise data loss will occur.

    Ensures given pool and RBD image exists, is mapped to a block device,
    and the device is formatted and mounted at the given mount_point.

    If formatting a device for the first time, data existing at mount_point
    will be migrated to the RBD device before being re-mounted.

    All services listed in system_services will be stopped prior to data
    migration and restarted when complete.
    """
    # Ensure pool, RBD image, RBD mappings are in place.
    if not pool_exists(service, pool):
<<<<<<< HEAD
        log('ceph: Creating new pool {}.'.format(pool))
=======
        log('Creating new pool {}.'.format(pool), level=INFO)
>>>>>>> 877e6de7
        create_pool(service, pool, replicas=replicas)

    if not rbd_exists(service, pool, rbd_img):
        log('Creating RBD image ({}).'.format(rbd_img), level=INFO)
        create_rbd_image(service, pool, rbd_img, sizemb)

    if not image_mapped(rbd_img):
        log('Mapping RBD Image {} as a Block Device.'.format(rbd_img),
            level=INFO)
        map_block_storage(service, pool, rbd_img)

    # make file system
    # TODO: What happens if for whatever reason this is run again and
    # the data is already in the rbd device and/or is mounted??
    # When it is mounted already, it will fail to make the fs
    # XXX: This is really sketchy!  Need to at least add an fstab entry
    #      otherwise this hook will blow away existing data if its executed
    #      after a reboot.
    if not filesystem_mounted(mount_point):
        make_filesystem(blk_device, fstype)

        for svc in system_services:
            if service_running(svc):
                log('Stopping services {} prior to migrating data.'
                    .format(svc), level=DEBUG)
                service_stop(svc)

        place_data_on_block_device(blk_device, mount_point)

        for svc in system_services:
            log('Starting service {} after migrating data.'
                .format(svc), level=DEBUG)
            service_start(svc)


def ensure_ceph_keyring(service, user=None, group=None):
    """Ensures a ceph keyring is created for a named service and optionally
    ensures user and group ownership.

    Returns False if no ceph key is available in relation state.
    """
    key = None
    for rid in relation_ids('ceph'):
        for unit in related_units(rid):
            key = relation_get('key', rid=rid, unit=unit)
            if key:
                break

    if not key:
        return False

    create_keyring(service=service, key=key)
    keyring = _keyring_path(service)
    if user and group:
        check_call(['chown', '%s.%s' % (user, group), keyring])

    return True


def ceph_version():
    """Retrieve the local version of ceph."""
    if os.path.exists('/usr/bin/ceph'):
        cmd = ['ceph', '-v']
        output = check_output(cmd).decode('US-ASCII')
        output = output.split()
        if len(output) > 3:
            return output[2]
        else:
            return None
    else:
        return None<|MERGE_RESOLUTION|>--- conflicted
+++ resolved
@@ -105,11 +105,7 @@
 
 
 def create_pool(service, name, replicas=3):
-<<<<<<< HEAD
-    ''' Create a new RADOS pool '''
-=======
     """Create a new RADOS pool."""
->>>>>>> 877e6de7
     if pool_exists(service, name):
         log("Ceph pool {} already exists, skipping creation".format(name),
             level=WARNING)
@@ -290,12 +286,7 @@
 def ensure_ceph_storage(service, pool, rbd_img, sizemb, mount_point,
                         blk_device, fstype, system_services=[],
                         replicas=3):
-<<<<<<< HEAD
-    """
-    NOTE: This function must only be called from a single service unit for
-=======
     """NOTE: This function must only be called from a single service unit for
->>>>>>> 877e6de7
     the same rbd_img otherwise data loss will occur.
 
     Ensures given pool and RBD image exists, is mapped to a block device,
@@ -309,11 +300,7 @@
     """
     # Ensure pool, RBD image, RBD mappings are in place.
     if not pool_exists(service, pool):
-<<<<<<< HEAD
-        log('ceph: Creating new pool {}.'.format(pool))
-=======
         log('Creating new pool {}.'.format(pool), level=INFO)
->>>>>>> 877e6de7
         create_pool(service, pool, replicas=replicas)
 
     if not rbd_exists(service, pool, rbd_img):
