import os
import re
from stat import S_ISBLK

from subprocess import (
    check_call,
    check_output,
    call
)


def is_block_device(path):
    '''
    Confirm device at path is a valid block device node.

    :returns: boolean: True if path is a block device, False if not.
    '''
    if not os.path.exists(path):
        return False
    return S_ISBLK(os.stat(path).st_mode)


def zap_disk(block_device):
    '''
    Clear a block device of partition table. Relies on sgdisk, which is
    installed as pat of the 'gdisk' package in Ubuntu.

    :param block_device: str: Full path of block device to clean.
    '''
    # sometimes sgdisk exits non-zero; this is OK, dd will clean up
    call(['sgdisk', '--zap-all', '--mbrtogpt',
          '--clear', block_device])
    dev_end = check_output(['blockdev', '--getsz',
                            block_device]).decode('UTF-8')
    gpt_end = int(dev_end.split()[0]) - 100
    check_call(['dd', 'if=/dev/zero', 'of=%s' % (block_device),
                'bs=1M', 'count=1'])
    check_call(['dd', 'if=/dev/zero', 'of=%s' % (block_device),
                'bs=512', 'count=100', 'seek=%s' % (gpt_end)])


def is_device_mounted(device):
    '''Given a device path, return True if that device is mounted, and False
    if it isn't.

    :param device: str: Full path of the device to check.
    :returns: boolean: True if the path represents a mounted device, False if
        it doesn't.
    '''
    is_partition = bool(re.search(r".*[0-9]+\b", device))
<<<<<<< HEAD
    out = check_output(['mount'])
=======
    out = check_output(['mount']).decode('UTF-8')
>>>>>>> 877e6de7
    if is_partition:
        return bool(re.search(device + r"\b", out))
    return bool(re.search(device + r"[0-9]+\b", out))<|MERGE_RESOLUTION|>--- conflicted
+++ resolved
@@ -48,11 +48,7 @@
         it doesn't.
     '''
     is_partition = bool(re.search(r".*[0-9]+\b", device))
-<<<<<<< HEAD
-    out = check_output(['mount'])
-=======
     out = check_output(['mount']).decode('UTF-8')
->>>>>>> 877e6de7
     if is_partition:
         return bool(re.search(device + r"\b", out))
     return bool(re.search(device + r"[0-9]+\b", out))