"Interactions with the Juju environment"
# Copyright 2013 Canonical Ltd.
#
# Authors:
#  Charm Helpers Developers <juju@lists.ubuntu.com>

import os
import json
import yaml
import subprocess
import sys
from subprocess import CalledProcessError

import six
if not six.PY3:
    from UserDict import UserDict
else:
    from collections import UserDict

CRITICAL = "CRITICAL"
ERROR = "ERROR"
WARNING = "WARNING"
INFO = "INFO"
DEBUG = "DEBUG"
MARKER = object()

cache = {}


def cached(func):
    """Cache return values for multiple executions of func + args

    For example::

        @cached
        def unit_get(attribute):
            pass

        unit_get('test')

    will cache the result of unit_get + 'test' for future calls.
    """
    def wrapper(*args, **kwargs):
        global cache
        key = str((func, args, kwargs))
        try:
            return cache[key]
        except KeyError:
            res = func(*args, **kwargs)
            cache[key] = res
            return res
    return wrapper


def flush(key):
    """Flushes any entries from function cache where the
    key is found in the function+args """
    flush_list = []
    for item in cache:
        if key in item:
            flush_list.append(item)
    for item in flush_list:
        del cache[item]


def log(message, level=None):
    """Write a message to the juju log"""
    command = ['juju-log']
    if level:
        command += ['-l', level]
    if not isinstance(message, six.string_types):
        message = repr(message)
    command += [message]
    subprocess.call(command)


class Serializable(UserDict):
    """Wrapper, an object that can be serialized to yaml or json"""

    def __init__(self, obj):
        # wrap the object
        UserDict.__init__(self)
        self.data = obj

    def __getattr__(self, attr):
        # See if this object has attribute.
        if attr in ("json", "yaml", "data"):
            return self.__dict__[attr]
        # Check for attribute in wrapped object.
        got = getattr(self.data, attr, MARKER)
        if got is not MARKER:
            return got
        # Proxy to the wrapped object via dict interface.
        try:
            return self.data[attr]
        except KeyError:
            raise AttributeError(attr)

    def __getstate__(self):
        # Pickle as a standard dictionary.
        return self.data

    def __setstate__(self, state):
        # Unpickle into our wrapper.
        self.data = state

    def json(self):
        """Serialize the object to json"""
        return json.dumps(self.data)

    def yaml(self):
        """Serialize the object to yaml"""
        return yaml.dump(self.data)


def execution_environment():
    """A convenient bundling of the current execution context"""
    context = {}
    context['conf'] = config()
    if relation_id():
        context['reltype'] = relation_type()
        context['relid'] = relation_id()
        context['rel'] = relation_get()
    context['unit'] = local_unit()
    context['rels'] = relations()
    context['env'] = os.environ
    return context


def in_relation_hook():
    """Determine whether we're running in a relation hook"""
    return 'JUJU_RELATION' in os.environ


def relation_type():
    """The scope for the current relation hook"""
    return os.environ.get('JUJU_RELATION', None)


def relation_id():
    """The relation ID for the current relation hook"""
    return os.environ.get('JUJU_RELATION_ID', None)


def local_unit():
    """Local unit ID"""
    return os.environ['JUJU_UNIT_NAME']


def remote_unit():
    """The remote unit for the current relation hook"""
    return os.environ['JUJU_REMOTE_UNIT']


def service_name():
    """The name service group this unit belongs to"""
    return local_unit().split('/')[0]


def hook_name():
    """The name of the currently executing hook"""
    return os.path.basename(sys.argv[0])


class Config(dict):
    """A dictionary representation of the charm's config.yaml, with some
    extra features:
<<<<<<< HEAD

    - See which values in the dictionary have changed since the previous hook.
    - For values that have changed, see what the previous value was.
    - Store arbitrary data for use in a later hook.

=======

    - See which values in the dictionary have changed since the previous hook.
    - For values that have changed, see what the previous value was.
    - Store arbitrary data for use in a later hook.

>>>>>>> 877e6de7
    NOTE: Do not instantiate this object directly - instead call
    ``hookenv.config()``, which will return an instance of :class:`Config`.

    Example usage::

        >>> # inside a hook
        >>> from charmhelpers.core import hookenv
        >>> config = hookenv.config()
        >>> config['foo']
        'bar'
        >>> # store a new key/value for later use
        >>> config['mykey'] = 'myval'


        >>> # user runs `juju set mycharm foo=baz`
        >>> # now we're inside subsequent config-changed hook
        >>> config = hookenv.config()
        >>> config['foo']
        'baz'
        >>> # test to see if this val has changed since last hook
        >>> config.changed('foo')
        True
        >>> # what was the previous value?
        >>> config.previous('foo')
        'bar'
        >>> # keys/values that we add are preserved across hooks
        >>> config['mykey']
        'myval'

    """
    CONFIG_FILE_NAME = '.juju-persistent-config'

    def __init__(self, *args, **kw):
        super(Config, self).__init__(*args, **kw)
        self.implicit_save = True
        self._prev_dict = None
        self.path = os.path.join(charm_dir(), Config.CONFIG_FILE_NAME)
        if os.path.exists(self.path):
            self.load_previous()

    def __getitem__(self, key):
        """For regular dict lookups, check the current juju config first,
        then the previous (saved) copy. This ensures that user-saved values
        will be returned by a dict lookup.

        """
        try:
            return dict.__getitem__(self, key)
        except KeyError:
            return (self._prev_dict or {})[key]

<<<<<<< HEAD
=======
    def keys(self):
        prev_keys = []
        if self._prev_dict is not None:
            prev_keys = self._prev_dict.keys()
        return list(set(prev_keys + list(dict.keys(self))))

>>>>>>> 877e6de7
    def load_previous(self, path=None):
        """Load previous copy of config from disk.

        In normal usage you don't need to call this method directly - it
        is called automatically at object initialization.

        :param path:

            File path from which to load the previous config. If `None`,
            config is loaded from the default location. If `path` is
            specified, subsequent `save()` calls will write to the same
            path.

        """
        self.path = path or self.path
        with open(self.path) as f:
            self._prev_dict = json.load(f)

    def changed(self, key):
        """Return True if the current value for this key is different from
        the previous value.

        """
        if self._prev_dict is None:
            return True
        return self.previous(key) != self.get(key)

    def previous(self, key):
        """Return previous value for this key, or None if there
        is no previous value.

        """
        if self._prev_dict:
            return self._prev_dict.get(key)
        return None

    def save(self):
        """Save this config to disk.

        If the charm is using the :mod:`Services Framework <services.base>`
        or :meth:'@hook <Hooks.hook>' decorator, this
        is called automatically at the end of successful hook execution.
        Otherwise, it should be called directly by user code.

        To disable automatic saves, set ``implicit_save=False`` on this
        instance.

        """
        if self._prev_dict:
            for k, v in six.iteritems(self._prev_dict):
                if k not in self:
                    self[k] = v
        with open(self.path, 'w') as f:
            json.dump(self, f)


@cached
def config(scope=None):
    """Juju charm configuration"""
    config_cmd_line = ['config-get']
    if scope is not None:
        config_cmd_line.append(scope)
    config_cmd_line.append('--format=json')
    try:
        config_data = json.loads(
            subprocess.check_output(config_cmd_line).decode('UTF-8'))
        if scope is not None:
            return config_data
        return Config(config_data)
    except ValueError:
        return None


@cached
def relation_get(attribute=None, unit=None, rid=None):
    """Get relation information"""
    _args = ['relation-get', '--format=json']
    if rid:
        _args.append('-r')
        _args.append(rid)
    _args.append(attribute or '-')
    if unit:
        _args.append(unit)
    try:
        return json.loads(subprocess.check_output(_args).decode('UTF-8'))
    except ValueError:
        return None
    except CalledProcessError as e:
        if e.returncode == 2:
            return None
        raise


def relation_set(relation_id=None, relation_settings=None, **kwargs):
    """Set relation information for the current unit"""
    relation_settings = relation_settings if relation_settings else {}
    relation_cmd_line = ['relation-set']
    if relation_id is not None:
        relation_cmd_line.extend(('-r', relation_id))
    for k, v in (list(relation_settings.items()) + list(kwargs.items())):
        if v is None:
            relation_cmd_line.append('{}='.format(k))
        else:
            relation_cmd_line.append('{}={}'.format(k, v))
    subprocess.check_call(relation_cmd_line)
    # Flush cache of any relation-gets for local unit
    flush(local_unit())


@cached
def relation_ids(reltype=None):
    """A list of relation_ids"""
    reltype = reltype or relation_type()
    relid_cmd_line = ['relation-ids', '--format=json']
    if reltype is not None:
        relid_cmd_line.append(reltype)
        return json.loads(
            subprocess.check_output(relid_cmd_line).decode('UTF-8')) or []
    return []


@cached
def related_units(relid=None):
    """A list of related units"""
    relid = relid or relation_id()
    units_cmd_line = ['relation-list', '--format=json']
    if relid is not None:
        units_cmd_line.extend(('-r', relid))
    return json.loads(
        subprocess.check_output(units_cmd_line).decode('UTF-8')) or []


@cached
def relation_for_unit(unit=None, rid=None):
    """Get the json represenation of a unit's relation"""
    unit = unit or remote_unit()
    relation = relation_get(unit=unit, rid=rid)
    for key in relation:
        if key.endswith('-list'):
            relation[key] = relation[key].split()
    relation['__unit__'] = unit
    return relation


@cached
def relations_for_id(relid=None):
    """Get relations of a specific relation ID"""
    relation_data = []
    relid = relid or relation_ids()
    for unit in related_units(relid):
        unit_data = relation_for_unit(unit, relid)
        unit_data['__relid__'] = relid
        relation_data.append(unit_data)
    return relation_data


@cached
def relations_of_type(reltype=None):
    """Get relations of a specific type"""
    relation_data = []
    reltype = reltype or relation_type()
    for relid in relation_ids(reltype):
        for relation in relations_for_id(relid):
            relation['__relid__'] = relid
            relation_data.append(relation)
    return relation_data


@cached
def metadata():
    """Get the current charm metadata.yaml contents as a python object"""
    with open(os.path.join(charm_dir(), 'metadata.yaml')) as md:
        return yaml.safe_load(md)


@cached
def relation_types():
    """Get a list of relation types supported by this charm"""
    rel_types = []
    md = metadata()
    for key in ('provides', 'requires', 'peers'):
        section = md.get(key)
        if section:
            rel_types.extend(section.keys())
    return rel_types


@cached
def charm_name():
    """Get the name of the current charm as is specified on metadata.yaml"""
    return metadata().get('name')


@cached
def relations():
    """Get a nested dictionary of relation data for all related units"""
    rels = {}
    for reltype in relation_types():
        relids = {}
        for relid in relation_ids(reltype):
            units = {local_unit(): relation_get(unit=local_unit(), rid=relid)}
            for unit in related_units(relid):
                reldata = relation_get(unit=unit, rid=relid)
                units[unit] = reldata
            relids[relid] = units
        rels[reltype] = relids
    return rels


@cached
def is_relation_made(relation, keys='private-address'):
    '''
    Determine whether a relation is established by checking for
    presence of key(s).  If a list of keys is provided, they
    must all be present for the relation to be identified as made
    '''
    if isinstance(keys, str):
        keys = [keys]
    for r_id in relation_ids(relation):
        for unit in related_units(r_id):
            context = {}
            for k in keys:
                context[k] = relation_get(k, rid=r_id,
                                          unit=unit)
            if None not in context.values():
                return True
    return False


def open_port(port, protocol="TCP"):
    """Open a service network port"""
    _args = ['open-port']
    _args.append('{}/{}'.format(port, protocol))
    subprocess.check_call(_args)


def close_port(port, protocol="TCP"):
    """Close a service network port"""
    _args = ['close-port']
    _args.append('{}/{}'.format(port, protocol))
    subprocess.check_call(_args)


@cached
def unit_get(attribute):
    """Get the unit ID for the remote unit"""
    _args = ['unit-get', '--format=json', attribute]
    try:
        return json.loads(subprocess.check_output(_args).decode('UTF-8'))
    except ValueError:
        return None


def unit_private_ip():
    """Get this unit's private IP address"""
    return unit_get('private-address')


class UnregisteredHookError(Exception):
    """Raised when an undefined hook is called"""
    pass


class Hooks(object):
    """A convenient handler for hook functions.

    Example::

        hooks = Hooks()

        # register a hook, taking its name from the function name
        @hooks.hook()
        def install():
            pass  # your code here

        # register a hook, providing a custom hook name
        @hooks.hook("config-changed")
        def config_changed():
            pass  # your code here

        if __name__ == "__main__":
            # execute a hook based on the name the program is called by
            hooks.execute(sys.argv)
    """

    def __init__(self, config_save=True):
        super(Hooks, self).__init__()
        self._hooks = {}
        self._config_save = config_save

    def register(self, name, function):
        """Register a hook"""
        self._hooks[name] = function

    def execute(self, args):
        """Execute a registered hook based on args[0]"""
        hook_name = os.path.basename(args[0])
        if hook_name in self._hooks:
            self._hooks[hook_name]()
            if self._config_save:
                cfg = config()
                if cfg.implicit_save:
                    cfg.save()
        else:
            raise UnregisteredHookError(hook_name)

    def hook(self, *hook_names):
        """Decorator, registering them as hooks"""
        def wrapper(decorated):
            for hook_name in hook_names:
                self.register(hook_name, decorated)
            else:
                self.register(decorated.__name__, decorated)
                if '_' in decorated.__name__:
                    self.register(
                        decorated.__name__.replace('_', '-'), decorated)
            return decorated
        return wrapper


def charm_dir():
    """Return the root directory of the current charm"""
    return os.environ.get('CHARM_DIR')<|MERGE_RESOLUTION|>--- conflicted
+++ resolved
@@ -165,19 +165,11 @@
 class Config(dict):
     """A dictionary representation of the charm's config.yaml, with some
     extra features:
-<<<<<<< HEAD
 
     - See which values in the dictionary have changed since the previous hook.
     - For values that have changed, see what the previous value was.
     - Store arbitrary data for use in a later hook.
 
-=======
-
-    - See which values in the dictionary have changed since the previous hook.
-    - For values that have changed, see what the previous value was.
-    - Store arbitrary data for use in a later hook.
-
->>>>>>> 877e6de7
     NOTE: Do not instantiate this object directly - instead call
     ``hookenv.config()``, which will return an instance of :class:`Config`.
 
@@ -229,15 +221,12 @@
         except KeyError:
             return (self._prev_dict or {})[key]
 
-<<<<<<< HEAD
-=======
     def keys(self):
         prev_keys = []
         if self._prev_dict is not None:
             prev_keys = self._prev_dict.keys()
         return list(set(prev_keys + list(dict.keys(self))))
 
->>>>>>> 877e6de7
     def load_previous(self, path=None):
         """Load previous copy of config from disk.
 
