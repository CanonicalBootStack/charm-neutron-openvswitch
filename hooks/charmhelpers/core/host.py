--- conflicted
+++ resolved
@@ -184,17 +184,10 @@
             log("Removing non-directory file {} prior to mkdir()".format(path))
             os.unlink(realpath)
             os.makedirs(realpath, perms)
-<<<<<<< HEAD
-        os.chown(realpath, uid, gid)
-    elif not path_exists:
-        os.makedirs(realpath, perms)
-        os.chown(realpath, uid, gid)
-=======
     elif not path_exists:
         os.makedirs(realpath, perms)
     os.chown(realpath, uid, gid)
     os.chmod(realpath, perms)
->>>>>>> 6c5ac84c
 
 
 def write_file(path, content, owner='root', group='root', perms=0o444):
