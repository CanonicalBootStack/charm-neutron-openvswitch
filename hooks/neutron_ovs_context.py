import os
import uuid
from charmhelpers.core.hookenv import (
    config,
    unit_get,
)
<<<<<<< HEAD
from charmhelpers.contrib.network.ip import (
    get_address_in_network,
)
from charmhelpers.contrib.openstack.ip import resolve_address
from charmhelpers.core.host import list_nics, get_nic_hwaddr
=======
>>>>>>> 00204c6a
from charmhelpers.contrib.openstack import context
from charmhelpers.core.host import (
    service_running,
    service_start,
    service_restart,
)
from charmhelpers.contrib.network.ovs import add_bridge, add_bridge_port
from charmhelpers.contrib.openstack.utils import get_host_ip
<<<<<<< HEAD
from charmhelpers.contrib.openstack.context import (
    OSContextGenerator,
    NeutronAPIContext,
)

import re

OVS_BRIDGE = 'br-int'
DATA_BRIDGE = 'br-data'
=======
from charmhelpers.contrib.network.ip import get_address_in_network
from charmhelpers.contrib.openstack.context import (
    NeutronAPIContext,
    DataPortContext,
)
from charmhelpers.contrib.openstack.neutron import (
    parse_bridge_mappings,
    parse_vlan_range_mappings,
)
OVS_BRIDGE = 'br-int'
>>>>>>> 00204c6a


class OVSPluginContext(context.NeutronContext):
    interfaces = []

    @property
    def plugin(self):
        return 'ovs'

    @property
    def network_manager(self):
        return 'neutron'

    @property
    def neutron_security_groups(self):
<<<<<<< HEAD
=======
        if config('disable-security-groups'):
            return False
>>>>>>> 00204c6a
        neutron_api_settings = NeutronAPIContext()()
        return neutron_api_settings['neutron_security_groups']

    def _ensure_bridge(self):
        if not service_running('openvswitch-switch'):
            service_start('openvswitch-switch')

        add_bridge(OVS_BRIDGE)

        portmaps = DataPortContext()()
        bridgemaps = parse_bridge_mappings(config('bridge-mappings'))
        for provider, br in bridgemaps.iteritems():
            add_bridge(br)

            if not portmaps or br not in portmaps:
                continue

            add_bridge_port(br, portmaps[br], promisc=True)

        service_restart('os-charm-phy-nic-mtu')

    def ovs_ctxt(self):
        # In addition to generating config context, ensure the OVS service
        # is running and the OVS bridge exists. Also need to ensure
        # local_ip points to actual IP, not hostname.
        ovs_ctxt = super(OVSPluginContext, self).ovs_ctxt()
        if not ovs_ctxt:
            return {}

        self._ensure_bridge()

        conf = config()
        ovs_ctxt['local_ip'] = \
            get_address_in_network(config('os-data-network'),
                                   get_host_ip(unit_get('private-address')))
        neutron_api_settings = NeutronAPIContext()()
        ovs_ctxt['neutron_security_groups'] = self.neutron_security_groups
        ovs_ctxt['l2_population'] = neutron_api_settings['l2_population']
        ovs_ctxt['distributed_routing'] = neutron_api_settings['enable_dvr']
        ovs_ctxt['overlay_network_type'] = \
            neutron_api_settings['overlay_network_type']
        # TODO: We need to sort out the syslog and debug/verbose options as a
        # general context helper
        ovs_ctxt['use_syslog'] = conf['use-syslog']
        ovs_ctxt['verbose'] = conf['verbose']
        ovs_ctxt['debug'] = conf['debug']
<<<<<<< HEAD
        return ovs_ctxt


class L3AgentContext(OSContextGenerator):

    def __call__(self):
        neutron_api_settings = NeutronAPIContext()()
        ctxt = {}
        if neutron_api_settings['enable_dvr']:
            ctxt['agent_mode'] = 'dvr'
        else:
            ctxt['agent_mode'] = 'legacy'
        return ctxt


SHARED_SECRET = "/etc/neutron/secret.txt"


def get_shared_secret():
    secret = None
    if not os.path.exists(SHARED_SECRET):
        secret = str(uuid.uuid4())
        with open(SHARED_SECRET, 'w') as secret_file:
            secret_file.write(secret)
    else:
        with open(SHARED_SECRET, 'r') as secret_file:
            secret = secret_file.read().strip()
    return secret


class DVRSharedSecretContext(OSContextGenerator):

    def __call__(self):
        if NeutronAPIContext()()['enable_dvr']:
            ctxt = {
                'shared_secret': get_shared_secret(),
                'local_ip': resolve_address(),
            }
        else:
            ctxt = {}
        return ctxt
=======

        net_dev_mtu = neutron_api_settings.get('network_device_mtu')
        if net_dev_mtu:
            # neutron.conf
            ovs_ctxt['network_device_mtu'] = net_dev_mtu
            # ml2 conf
            ovs_ctxt['veth_mtu'] = net_dev_mtu

        mappings = config('bridge-mappings')
        if mappings:
            ovs_ctxt['bridge_mappings'] = mappings

        vlan_ranges = config('vlan-ranges')
        vlan_range_mappings = parse_vlan_range_mappings(config('vlan-ranges'))
        if vlan_ranges:
            providers = vlan_range_mappings.keys()
            ovs_ctxt['network_providers'] = ' '.join(providers)
            ovs_ctxt['vlan_ranges'] = vlan_ranges

        return ovs_ctxt
>>>>>>> 00204c6a
<|MERGE_RESOLUTION|>--- conflicted
+++ resolved
@@ -4,14 +4,7 @@
     config,
     unit_get,
 )
-<<<<<<< HEAD
-from charmhelpers.contrib.network.ip import (
-    get_address_in_network,
-)
 from charmhelpers.contrib.openstack.ip import resolve_address
-from charmhelpers.core.host import list_nics, get_nic_hwaddr
-=======
->>>>>>> 00204c6a
 from charmhelpers.contrib.openstack import context
 from charmhelpers.core.host import (
     service_running,
@@ -20,19 +13,9 @@
 )
 from charmhelpers.contrib.network.ovs import add_bridge, add_bridge_port
 from charmhelpers.contrib.openstack.utils import get_host_ip
-<<<<<<< HEAD
+from charmhelpers.contrib.network.ip import get_address_in_network
 from charmhelpers.contrib.openstack.context import (
     OSContextGenerator,
-    NeutronAPIContext,
-)
-
-import re
-
-OVS_BRIDGE = 'br-int'
-DATA_BRIDGE = 'br-data'
-=======
-from charmhelpers.contrib.network.ip import get_address_in_network
-from charmhelpers.contrib.openstack.context import (
     NeutronAPIContext,
     DataPortContext,
 )
@@ -41,7 +24,6 @@
     parse_vlan_range_mappings,
 )
 OVS_BRIDGE = 'br-int'
->>>>>>> 00204c6a
 
 
 class OVSPluginContext(context.NeutronContext):
@@ -57,11 +39,8 @@
 
     @property
     def neutron_security_groups(self):
-<<<<<<< HEAD
-=======
         if config('disable-security-groups'):
             return False
->>>>>>> 00204c6a
         neutron_api_settings = NeutronAPIContext()()
         return neutron_api_settings['neutron_security_groups']
 
@@ -108,7 +87,25 @@
         ovs_ctxt['use_syslog'] = conf['use-syslog']
         ovs_ctxt['verbose'] = conf['verbose']
         ovs_ctxt['debug'] = conf['debug']
-<<<<<<< HEAD
+
+        net_dev_mtu = neutron_api_settings.get('network_device_mtu')
+        if net_dev_mtu:
+            # neutron.conf
+            ovs_ctxt['network_device_mtu'] = net_dev_mtu
+            # ml2 conf
+            ovs_ctxt['veth_mtu'] = net_dev_mtu
+
+        mappings = config('bridge-mappings')
+        if mappings:
+            ovs_ctxt['bridge_mappings'] = mappings
+
+        vlan_ranges = config('vlan-ranges')
+        vlan_range_mappings = parse_vlan_range_mappings(config('vlan-ranges'))
+        if vlan_ranges:
+            providers = vlan_range_mappings.keys()
+            ovs_ctxt['network_providers'] = ' '.join(providers)
+            ovs_ctxt['vlan_ranges'] = vlan_ranges
+
         return ovs_ctxt
 
 
@@ -149,26 +146,4 @@
             }
         else:
             ctxt = {}
-        return ctxt
-=======
-
-        net_dev_mtu = neutron_api_settings.get('network_device_mtu')
-        if net_dev_mtu:
-            # neutron.conf
-            ovs_ctxt['network_device_mtu'] = net_dev_mtu
-            # ml2 conf
-            ovs_ctxt['veth_mtu'] = net_dev_mtu
-
-        mappings = config('bridge-mappings')
-        if mappings:
-            ovs_ctxt['bridge_mappings'] = mappings
-
-        vlan_ranges = config('vlan-ranges')
-        vlan_range_mappings = parse_vlan_range_mappings(config('vlan-ranges'))
-        if vlan_ranges:
-            providers = vlan_range_mappings.keys()
-            ovs_ctxt['network_providers'] = ' '.join(providers)
-            ovs_ctxt['vlan_ranges'] = vlan_ranges
-
-        return ovs_ctxt
->>>>>>> 00204c6a
+        return ctxt