
from test_utils import CharmTestCase
from test_utils import patch_open
from mock import patch
import neutron_ovs_context as context
import charmhelpers

TO_PATCH = [
    'resolve_address',
    'config',
    'unit_get',
    'get_host_ip',
]


def fake_context(settings):
    def outer():
        def inner():
            return settings
        return inner
    return outer


class OVSPluginContextTest(CharmTestCase):

    def setUp(self):
        super(OVSPluginContextTest, self).setUp(context, TO_PATCH)
        self.config.side_effect = self.test_config.get
        self.test_config.set('debug', True)
        self.test_config.set('verbose', True)
        self.test_config.set('use-syslog', True)

    def tearDown(self):
        super(OVSPluginContextTest, self).tearDown()

    @patch('charmhelpers.contrib.openstack.context.config')
    @patch('charmhelpers.contrib.openstack.context.NeutronPortContext.'
           'resolve_ports')
    def test_data_port_name(self, mock_resolve_ports, config):
        self.test_config.set('data-port', 'br-data:em1')
        config.side_effect = self.test_config.get
        mock_resolve_ports.side_effect = lambda ports: ports
        self.assertEquals(
            charmhelpers.contrib.openstack.context.DataPortContext()(),
            {'br-data': 'em1'}
        )

    @patch('charmhelpers.contrib.openstack.context.config')
    @patch('charmhelpers.contrib.openstack.context.get_nic_hwaddr')
    @patch('charmhelpers.contrib.openstack.context.list_nics')
    def test_data_port_mac(self, list_nics, get_nic_hwaddr, config):
        machine_machs = {
            'em1': 'aa:aa:aa:aa:aa:aa',
            'eth0': 'bb:bb:bb:bb:bb:bb',
        }
        absent_mac = "cc:cc:cc:cc:cc:cc"
        config_macs = ("br-d1:%s br-d2:%s" %
                       (absent_mac, machine_machs['em1']))
        self.test_config.set('data-port', config_macs)
        config.side_effect = self.test_config.get
        list_nics.return_value = machine_machs.keys()
        get_nic_hwaddr.side_effect = lambda nic: machine_machs[nic]
        self.assertEquals(
            charmhelpers.contrib.openstack.context.DataPortContext()(),
            {'br-d2': 'em1'}
        )

    @patch.object(charmhelpers.contrib.openstack.context, 'config',
                  lambda *args: None)
    @patch.object(charmhelpers.contrib.openstack.context, 'relation_get')
    @patch.object(charmhelpers.contrib.openstack.context, 'relation_ids')
    @patch.object(charmhelpers.contrib.openstack.context, 'related_units')
    @patch.object(charmhelpers.contrib.openstack.context, 'config')
    @patch.object(charmhelpers.contrib.openstack.context, 'unit_get')
    @patch.object(charmhelpers.contrib.openstack.context, 'is_clustered')
    @patch.object(charmhelpers.contrib.openstack.context, 'https')
    @patch.object(context.OVSPluginContext, '_save_flag_file')
    @patch.object(context.OVSPluginContext, '_ensure_packages')
    @patch.object(charmhelpers.contrib.openstack.context,
                  'neutron_plugin_attribute')
    @patch.object(charmhelpers.contrib.openstack.context, 'unit_private_ip')
    def test_neutroncc_context_api_rel(self, _unit_priv_ip, _npa, _ens_pkgs,
                                       _save_ff, _https, _is_clus, _unit_get,
                                       _config, _runits, _rids, _rget):
        def mock_npa(plugin, section, manager):
            if section == "driver":
                return "neutron.randomdriver"
            if section == "config":
                return "neutron.randomconfig"

        config = {'vlan-ranges': "physnet1:1000:1500 physnet2:2000:2500",
                  'use-syslog': True,
                  'verbose': True,
                  'debug': True,
                  'bridge-mappings': "physnet1:br-data physnet2:br-data",
                  'flat-network-providers': 'physnet3 physnet4'}

        def mock_config(key=None):
            if key:
                return config.get(key)

            return config

<<<<<<< HEAD
=======
        self.maxDiff = None
>>>>>>> ab52c3b3
        self.config.side_effect = mock_config
        _npa.side_effect = mock_npa
        _unit_get.return_value = '127.0.0.13'
        _unit_priv_ip.return_value = '127.0.0.14'
        _is_clus.return_value = False
        _runits.return_value = ['unit1']
        _rids.return_value = ['rid2']
        rdata = {
            'neutron-security-groups': 'True',
            'l2-population': 'True',
            'network-device-mtu': 1500,
            'overlay-network-type': 'gre',
            'enable-dvr': 'True',
        }
        _rget.side_effect = lambda *args, **kwargs: rdata
        self.get_host_ip.return_value = '127.0.0.15'
        napi_ctxt = context.OVSPluginContext()
        expect = {
            'neutron_security_groups': True,
            'distributed_routing': True,
            'verbose': True,
            'local_ip': '127.0.0.15',
            'network_device_mtu': 1500,
            'veth_mtu': 1500,
            'config': 'neutron.randomconfig',
            'use_syslog': True,
            'network_manager': 'neutron',
            'debug': True,
            'core_plugin': 'neutron.randomdriver',
            'neutron_plugin': 'ovs',
            'neutron_url': 'https://127.0.0.13:9696',
            'l2_population': True,
            'overlay_network_type': 'gre',
            'network_providers': 'physnet3,physnet4',
            'bridge_mappings': 'physnet1:br-data,physnet2:br-data',
            'vlan_ranges': 'physnet1:1000:1500,physnet2:2000:2500',
        }
        self.assertEquals(expect, napi_ctxt())

    @patch.object(charmhelpers.contrib.openstack.context, 'relation_get')
    @patch.object(charmhelpers.contrib.openstack.context, 'relation_ids')
    @patch.object(charmhelpers.contrib.openstack.context, 'related_units')
    @patch.object(charmhelpers.contrib.openstack.context, 'config')
    @patch.object(charmhelpers.contrib.openstack.context, 'unit_get')
    @patch.object(charmhelpers.contrib.openstack.context, 'is_clustered')
    @patch.object(charmhelpers.contrib.openstack.context, 'https')
    @patch.object(context.OVSPluginContext, '_save_flag_file')
    @patch.object(context.OVSPluginContext, '_ensure_packages')
    @patch.object(charmhelpers.contrib.openstack.context,
                  'neutron_plugin_attribute')
    @patch.object(charmhelpers.contrib.openstack.context, 'unit_private_ip')
    def test_neutroncc_context_api_rel_disable_security(self,
                                                        _unit_priv_ip, _npa,
                                                        _ens_pkgs, _save_ff,
                                                        _https, _is_clus,
                                                        _unit_get,
                                                        _config, _runits,
                                                        _rids, _rget):
        def mock_npa(plugin, section, manager):
            if section == "driver":
                return "neutron.randomdriver"
            if section == "config":
                return "neutron.randomconfig"

        _npa.side_effect = mock_npa
        _config.return_value = 'ovs'
        _unit_get.return_value = '127.0.0.13'
        _unit_priv_ip.return_value = '127.0.0.14'
        _is_clus.return_value = False
        self.test_config.set('disable-security-groups', True)
        _runits.return_value = ['unit1']
        _rids.return_value = ['rid2']
        rdata = {
            'neutron-security-groups': 'True',
            'l2-population': 'True',
            'network-device-mtu': 1500,
            'overlay-network-type': 'gre',
        }
        _rget.side_effect = lambda *args, **kwargs: rdata
        self.get_host_ip.return_value = '127.0.0.15'
        napi_ctxt = context.OVSPluginContext()
        expect = {
            'distributed_routing': False,
            'neutron_alchemy_flags': {},
            'neutron_security_groups': False,
            'verbose': True,
            'local_ip': '127.0.0.15',
            'veth_mtu': 1500,
            'network_device_mtu': 1500,
            'config': 'neutron.randomconfig',
            'use_syslog': True,
            'network_manager': 'neutron',
            'debug': True,
            'core_plugin': 'neutron.randomdriver',
            'neutron_plugin': 'ovs',
            'neutron_url': 'https://127.0.0.13:9696',
            'l2_population': True,
            'overlay_network_type': 'gre',
            'bridge_mappings': 'physnet1:br-data',
            'vlan_ranges': 'physnet1:1000:2000',
        }
        self.assertEquals(expect, napi_ctxt())


class L3AgentContextTest(CharmTestCase):

    def setUp(self):
        super(L3AgentContextTest, self).setUp(context, TO_PATCH)
        self.config.side_effect = self.test_config.get

    def tearDown(self):
        super(L3AgentContextTest, self).tearDown()

    @patch.object(charmhelpers.contrib.openstack.context, 'relation_get')
    @patch.object(charmhelpers.contrib.openstack.context, 'relation_ids')
    @patch.object(charmhelpers.contrib.openstack.context, 'related_units')
    def test_dvr_enabled(self, _runits, _rids, _rget):
        _runits.return_value = ['unit1']
        _rids.return_value = ['rid2']
        rdata = {
            'neutron-security-groups': 'True',
            'enable-dvr': 'True',
            'l2-population': 'True',
            'overlay-network-type': 'vxlan',
            'network-device-mtu': 1500,
        }
        _rget.side_effect = lambda *args, **kwargs: rdata
        self.assertEquals(context.L3AgentContext()(), {'agent_mode': 'dvr'})

    @patch.object(charmhelpers.contrib.openstack.context, 'relation_get')
    @patch.object(charmhelpers.contrib.openstack.context, 'relation_ids')
    @patch.object(charmhelpers.contrib.openstack.context, 'related_units')
    def test_dvr_disabled(self, _runits, _rids, _rget):
        _runits.return_value = ['unit1']
        _rids.return_value = ['rid2']
        rdata = {
            'neutron-security-groups': 'True',
            'enable-dvr': 'False',
            'l2-population': 'True',
            'overlay-network-type': 'vxlan',
            'network-device-mtu': 1500,
        }
        _rget.side_effect = lambda *args, **kwargs: rdata
        self.assertEquals(context.L3AgentContext()(), {'agent_mode': 'legacy'})


class DVRSharedSecretContext(CharmTestCase):

    def setUp(self):
        super(DVRSharedSecretContext, self).setUp(context,
                                                  TO_PATCH)
        self.config.side_effect = self.test_config.get

    @patch('os.path')
    @patch('uuid.uuid4')
    def test_secret_created_stored(self, _uuid4, _path):
        _path.exists.return_value = False
        _uuid4.return_value = 'secret_thing'
        with patch_open() as (_open, _file):
            self.assertEquals(context.get_shared_secret(),
                              'secret_thing')
            _open.assert_called_with(
                context.SHARED_SECRET.format('quantum'), 'w')
            _file.write.assert_called_with('secret_thing')

    @patch('os.path')
    def test_secret_retrieved(self, _path):
        _path.exists.return_value = True
        with patch_open() as (_open, _file):
            _file.read.return_value = 'secret_thing\n'
            self.assertEquals(context.get_shared_secret(),
                              'secret_thing')
            _open.assert_called_with(
                context.SHARED_SECRET.format('quantum'), 'r')

    @patch.object(context, 'NeutronAPIContext')
    @patch.object(context, 'get_shared_secret')
    def test_shared_secretcontext_dvr(self, _shared_secret,
                                      _NeutronAPIContext):
        _NeutronAPIContext.side_effect = fake_context({'enable_dvr': True})
        _shared_secret.return_value = 'secret_thing'
        self.resolve_address.return_value = '10.0.0.10'
        self.assertEquals(context.DVRSharedSecretContext()(),
                          {'shared_secret': 'secret_thing',
                           'local_ip': '10.0.0.10'})

    @patch.object(context, 'NeutronAPIContext')
    @patch.object(context, 'get_shared_secret')
    def test_shared_secretcontext_nodvr(self, _shared_secret,
                                        _NeutronAPIContext):
        _NeutronAPIContext.side_effect = fake_context({'enable_dvr': False})
        _shared_secret.return_value = 'secret_thing'
        self.resolve_address.return_value = '10.0.0.10'
        self.assertEquals(context.DVRSharedSecretContext()(), {})<|MERGE_RESOLUTION|>--- conflicted
+++ resolved
@@ -101,10 +101,7 @@
 
             return config
 
-<<<<<<< HEAD
-=======
         self.maxDiff = None
->>>>>>> ab52c3b3
         self.config.side_effect = mock_config
         _npa.side_effect = mock_npa
         _unit_get.return_value = '127.0.0.13'
